--- conflicted
+++ resolved
@@ -30,14 +30,10 @@
     "test": "tape -r esm test/*.test.js test/**/*.js | tap-spec"
   },
   "dependencies": {
-<<<<<<< HEAD
     "@architect/architect": "8.3.7-RC.1",
     "@architect/asap": "^3.13.8",
-=======
-    "@architect/architect": "^8.3.7-RC.1",
     "@architect/inventory": "^1.2.0",
     "@architect/package": "^6.0.1",
->>>>>>> d7d21606
     "esm": "^3.2.25",
     "slugify": "^1.4.6",
     "spellchecker-cli": "^4.4.0",
