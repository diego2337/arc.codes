--- conflicted
+++ resolved
@@ -10,11 +10,7 @@
 
 ## Try it in 30 seconds:
 
-<<<<<<< HEAD
-## 1. Install Architect - requires Node to be installed. 
-=======
 ## 1. Install Architect - requires Node to be installed.
->>>>>>> da39ed3b
 
 ```bash
 $ npm install -g @architect/architect
@@ -66,19 +62,11 @@
 
     http://localhost:3333
 ```
-<<<<<<< HEAD
-## 5. Check out your new app! 
-
-> http://localhost:3333
-
-![Hello World](https://i.imgur.com/DiBaLhHm.png)
-=======
 ## 5. Check out your new app!
 
 > http://localhost:3333
 
 <!-- Add hello world here! -->
->>>>>>> da39ed3b
 
 <section class="code-examples">
 
