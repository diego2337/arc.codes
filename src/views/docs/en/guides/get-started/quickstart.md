---
title: Quickstart
category: Get started
description: Get started quickly with Architect
sections:
  - Quickstart
  - That's it
---

Open your terminal to install `arc` globally:

```bash
npm i -g @architect/architect
```

Check the version:

```bash
arc version
```

> Protip: run `arc` with no arguments to get help

## Work locally

<<<<<<< HEAD
Create a new app:
=======
<arc-tab-bar>

<div slot="content">

<arc-tab label=arc>

<h5>arc</h5>

<div slot=content>

```arc
# /project/path/app.arc
@app
your-app-name
>>>>>>> 274496c6

```bash
mkdir testapp
cd testapp
arc init
```

<<<<<<< HEAD
Kick up the local dev server:
=======
</div>

</arc-tab>

<arc-tab label=json>

<h5>json</h5>

<div slot=content>

```json
{
  "app": "your-app",
  "http": [
    "get /"
  ]
}
```

</div>

</arc-tab>

<arc-tab label=yaml>

<h5>yaml</h5>

<div slot=content>

```yaml
---
app: your-app-name
http:
- get: "/"
```

</div>

</arc-tab>

<arc-tab label=toml>

<h5>toml</h5>

<div slot=content>

```toml
app="your-app-name"
http=[
  ["get", "/"]
]
```

</div>

</arc-tab>

</div>

</arc-tab-bar>

```javascript
// src/http/get-index/index.js
>>>>>>> 274496c6

```bash
arc sandbox
```
> `Cmd / Ctrl + c` exits the sandbox

## Deploy to AWS

Deploy the `staging` stack:

```bash
arc deploy
```
> Protip: create additional `staging` stacks with `--name`

Ship to a `production` stack:

```bash
arc deploy production
```

Or eject to CloudFormation and deploy with the AWS SAM CLI:

```
arc package
sam package --template-file sam.json --output-template-file out.yaml --s3-bucket mybukkit
sam deploy --template-file out.yaml --stack-name MyStack --s3-bucket mybukkit --capabilities CAPABILITY_IAM
```
<|MERGE_RESOLUTION|>--- conflicted
+++ resolved
@@ -23,24 +23,7 @@
 
 ## Work locally
 
-<<<<<<< HEAD
 Create a new app:
-=======
-<arc-tab-bar>
-
-<div slot="content">
-
-<arc-tab label=arc>
-
-<h5>arc</h5>
-
-<div slot=content>
-
-```arc
-# /project/path/app.arc
-@app
-your-app-name
->>>>>>> 274496c6
 
 ```bash
 mkdir testapp
@@ -48,73 +31,7 @@
 arc init
 ```
 
-<<<<<<< HEAD
 Kick up the local dev server:
-=======
-</div>
-
-</arc-tab>
-
-<arc-tab label=json>
-
-<h5>json</h5>
-
-<div slot=content>
-
-```json
-{
-  "app": "your-app",
-  "http": [
-    "get /"
-  ]
-}
-```
-
-</div>
-
-</arc-tab>
-
-<arc-tab label=yaml>
-
-<h5>yaml</h5>
-
-<div slot=content>
-
-```yaml
----
-app: your-app-name
-http:
-- get: "/"
-```
-
-</div>
-
-</arc-tab>
-
-<arc-tab label=toml>
-
-<h5>toml</h5>
-
-<div slot=content>
-
-```toml
-app="your-app-name"
-http=[
-  ["get", "/"]
-]
-```
-
-</div>
-
-</arc-tab>
-
-</div>
-
-</arc-tab-bar>
-
-```javascript
-// src/http/get-index/index.js
->>>>>>> 274496c6
 
 ```bash
 arc sandbox
@@ -143,3 +60,4 @@
 sam package --template-file sam.json --output-template-file out.yaml --s3-bucket mybukkit
 sam deploy --template-file out.yaml --stack-name MyStack --s3-bucket mybukkit --capabilities CAPABILITY_IAM
 ```
+
